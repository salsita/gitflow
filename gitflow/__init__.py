--- conflicted
+++ resolved
@@ -9,11 +9,7 @@
 # Distributed under a BSD-like license. For full terms see the file LICENSE.txt
 #
 
-<<<<<<< HEAD
-VERSION = (1, 4, 0)
-=======
 VERSION = (1, 4, 1)
->>>>>>> 64875fd1
 
 __version__ = ".".join(map(str, VERSION[0:3])) + "".join(VERSION[3:])
 __author__ = "Ondrej Kupka, Tomas Brambora, Hartmut Goebelm, Vincent Driessen"
