#!/usr/bin/env python
"""
git-flow

.. program:: git flow

.. cmdoption:: -v, --verbose

       Produce more output.

.. cmdoption:: -h, --help

       Print usage, help and information on the available commands.

"""
#
# This file is part of `gitflow`.
# Copyright (c) 2010-2011 Vincent Driessen
# Copyright (c) 2012 Hartmut Goebel
# Distributed under a BSD-like license. For full terms see the file LICENSE.txt
#

import re
import sys
import argparse
import subprocess as sub

from gitflow.core import GitFlow, info, GitCommandError
from gitflow.util import itersubclasses
from gitflow.jenkins import Jenkins
from gitflow.exceptions import (GitflowError, AlreadyInitialized,
                                NotInitialized, BranchTypeExistsError,
                                BaseNotOnBranch, NoSuchBranchError,
                                BaseNotAllowed, BranchExistsError,
                                IllegalVersionFormat, InconsistencyDetected,
                                PointMeError)
import gitflow.pivotal as pivotal
import gitflow.review as review
from gitflow.review import (BranchReview, ReviewNotAcceptedYet,
                            get_feature_ancestor)

__copyright__ = "2010-2011 Vincent Driessen; 2012 Hartmut Goebel"
__license__ = "BSD"

def die(*texts):
    raise SystemExit('\n'.join(map(str, texts)))

class NotEmpty(argparse.Action):
    def __call__(self, parser, namespace, values, option_string=None):
        if not values:
            raise argparse.ArgumentError(self, 'must not by empty.')
        setattr(namespace, self.dest, values)


class GitFlowCommand(object):
    """
    This is just an empty class to serve as the base class for all command line
    level sub commands.  Since the git-flow loader will auto-detect all
    subclasses, implementing a new subcommand is as easy as subclassing the
    :class:`GitFlowCommand`.
    """
    @classmethod
    def register_parser(cls, parent):
        raise NotImplementedError("Implement this method in a subclass.")

    @staticmethod
    def run(args):
        raise NotImplementedError("Implement this method in a subclass.")


class VersionCommand(GitFlowCommand):
    @classmethod
    def register_parser(cls, parent):
        p = parent.add_parser('version', help='Show the version of gitflow.')
        p.set_defaults(func=cls.run)

    @staticmethod
    def run(args):
        from gitflow import __version__
        print(__version__)


class StatusCommand(GitFlowCommand):
    @classmethod
    def register_parser(cls, parent):
        p = parent.add_parser('status', help='Show some status.')
        p.set_defaults(func=cls.run)

    @staticmethod
    def run(args):
        gitflow = GitFlow()
        for name, hexsha, is_active_branch in gitflow.status():
            if is_active_branch:
                prefix = '*'
            else:
                prefix = ' '
            info('%s %s: %s' % (prefix, name, hexsha[:7]))


class InitCommand(GitFlowCommand):
    @classmethod
    def register_parser(cls, parent):
        p = parent.add_parser('init',
                              help='Initialize a repository for gitflow.')
        p.add_argument('-f', '--force', action='store_true',
                       help='Force reinitialization of the gitflow preferences.')
        p.add_argument('-d', '--defaults', action='store_true',
                       dest='use_defaults',
                       help='Use default branch naming conventions and prefixes.')
        p.set_defaults(func=cls.run)
        return p

    @staticmethod
    def run(args):
        from . import _init
        _init.run_default(args)


class FeatureCommand(GitFlowCommand):
    @classmethod
    def register_parser(cls, parent):
        p = parent.add_parser('feature', help='Manage your feature branches.')
        sub = p.add_subparsers(title='Actions')
        cls.register_list(sub)
        cls.register_start(sub)
        cls.register_finish(sub)
        cls.register_checkout(sub)
        cls.register_diff(sub)
        cls.register_rebase(sub)

        cls.register_publish(sub)
        cls.register_pull(sub)
        cls.register_track(sub)

    #- list
    @classmethod
    def register_list(cls, parent):
        p = parent.add_parser('list',
                              help='List all existing feature branches '
                              'in the local and optionally remote repository.')
        p.set_defaults(func=cls.run_list)
        p.add_argument('-a', '--all', action='store_true',
                help='List remote feature branches as well.')
        p.add_argument('-v', '--verbose', action='store_true',
                help='Be verbose (more output).')

    @staticmethod
    def run_list(args):
        gitflow = GitFlow()
        gitflow.start_transaction()
        gitflow.list('feature', 'name', use_tagname=False,
                     verbose=args.verbose, include_remote=args.all)

    #- select
    @classmethod
    def register_start(cls, parent):
        p = parent.add_parser('start', help='Select a story in PT and create'
            'a new feature branch.')
        p.set_defaults(func=cls.run_start)
        p.add_argument('-F', '--no-fetch', action='store_true',
                help='Do not fetch from origin before performing local operation.')
        p.add_argument('-r', '--for-release',
                help='Base the feature branch on a release branch.')

    @staticmethod
    def run_start(args):
        gitflow = GitFlow()

        if args.for_release is not None:
            # Make sure --for-release matches the requirements.
            prefix = gitflow.get_prefix('release')
            matcher = gitflow._safe_get('gitflow.release.versionmatcher')
            if not re.match(matcher + '$', args.for_release):
                raise IlegalVersionFormatmat(matcher)
            base = prefix + args.for_release
        else:
            base = gitflow.managers['feature'].default_base()

        if not args.no_fetch:
            sys.stderr.write('Fetching origin ... ')
            gitflow.origin().fetch()
            print 'OK'

        # Check if develop in sync as soon as possible.
        gitflow.must_be_uptodate(gitflow.develop_name())

        [story, name] = pivotal.prompt_user_to_select_story()

        if story.is_rejected():
            sid = str(story.get_id())
            gitflow.start_transaction('restart story {0}'.format(sid))
            sys.stdout.write('Checking out the feature branch ... ')
            try:
                gitflow.checkout('feature', sid)
                print('OK')
            except NoSuchBranchError as e:
                print('FAIL')
                raise InconsistencyDetected(
                    'The branch is missing for story {0}.'.format(sid))
            sys.stdout.write('Updating Pivotal Tracker ... ')
            story.start()
            print('OK')
            return

        # :fixme: Why does the sh-version not require a clean working dir?
        gitflow.start_transaction('start feature branch %s (from %s)' % \
                (name, base))
        try:
            # fetch=False because we are already fetching at the beginning.
            branch = gitflow.create('feature', name, base, fetch=False)
        except (NotInitialized, BaseNotOnBranch):
            # printed in main()
            raise
        except Exception, e:
            die("Could not create feature branch %r" % name, e)

        if args.for_release is not None:
            story.assign_to_release(args.for_release)
        story.start()

        print
        print "Summary of actions:"
        print "- A new branch", branch, "was created, based on", base
        print "- You are now on branch", branch
        print ""
        print "Now, start committing on your feature. When done, use:"
        print ""
        print "     git flow feature finish", name
        print

    #- finish
    @classmethod
    def register_finish(cls, parent):
        p = parent.add_parser('finish', help='Finish a feature branch ' +
            '(with PTintegration).')
        p.set_defaults(func=cls.run_finish)
        #p.add_argument('-F', '--no-fetch', action='store_true', default=True,
        #        help='Fetch from origin before performing local operation.')
        p.add_argument('-r', '--rebase', action='store_true',
                help='Finish branch by rebasing first.')
        #p.add_argument('-k', '--keep', action='store_true', default=True,
        #        help='Keep branch after performing finish.')
        p.add_argument('-D', '--force-delete', action='store_true',
            default=False, help='Force delete feature branch after finish.')
        p.add_argument('-R', '--no-review', action='store_true',
            default=False, help='Do not post a review request.'
                'not just for the last commit.')
        p.add_argument('-P', '--no-push', action='store_true',
            default=False, help='Do not push the develop branch to origin '
            'after merging with the feature branch.')
        p.add_argument('nameprefix', nargs='?')

    @staticmethod
    def run_finish(args):
        gitflow = GitFlow()
        repo = gitflow.repo
        git = repo.git

        f_prefix = gitflow.get_prefix('feature')
        name = gitflow.nameprefix_or_current('feature', args.nameprefix)
        full_name = f_prefix + name

        #+++ PT story stuff
        sys.stdout.write('Getting data from Pivotal Tracker ... ')
        story_id = pivotal.get_story_id_from_branch_name('feature', name)
        story = pivotal.Story(story_id)
        release = story.get_release()
        print 'OK'

        # Decide on the upstream branch.
        if release:
            # Merge into the release branch.
            r_prefix = gitflow.get_prefix('release')
            short_name = gitflow.nameprefix_or_current('release', release)
            upstream = r_prefix + short_name
        else:
            # Merge into the develop branch.
            upstream = gitflow.develop_name()

        # Fail as soon as possible if something is not right so that we don't
        # get Pivotal Tracker into an inconsistent state.
        rev_range = [get_feature_ancestor(full_name, upstream),
                     repo.commit(full_name).hexsha]

        #+++ Git manipulation
        sys.stdout.write('Finishing feature branch ... upstream %s ... ' \
                         % upstream)
        gitflow.finish('feature', name, upstream=upstream,
                       fetch=True, rebase=args.rebase,
                       keep=True, force_delete=args.force_delete,
                       tagging_info=None, push=(not args.no_push))
        print 'OK'

        # Get and set the state of the feature.
        sys.stdout.write('Updating Pivotal Tracker ... ')
        if story.is_finished():
            sys.stdout.write('story already finished, skipping ... ')
        else:
            sys.stdout.write('finishing %s ... ' % story.get_id())
            story.finish()
        print 'OK'

        #+++ Review Request
        if not args.no_review:
            sys.stdout.write('Posting review ... upstream %s ... ' % upstream)
            desc_cmd = ['git', 'log',
                        "--pretty="
                            "--------------------%n"
                            "Author:    %an <%ae>%n"
                            "Committer: %cn <%ce>%n"
                            "%n"
                            "%s%n%n"
                            "%b",
                        '{0[0]}...{0[1]}'.format(rev_range)]
            desc = '> Story being reviewed: {0}\n'.format(story.get_url()) + \
                   '\n' \
                   'COMMIT LOG\n' \
                    + sub.check_output(desc_cmd)
            # 7 is the magical offset to get the first commit subject
            summary = desc.split('\n')[7]
            review = BranchReview.from_identifier('feature', name, rev_range)
            review.post(summary, desc)

            sys.stdout.write('Posting code review url into Pivotal Tracker ... ')
            comment = 'New patch was uploaded into Review Board: ' + review.get_url()
            story.add_comment(comment)
            print 'OK'

        #+++ Git modify merge message
        #sys.stdout.write('Amending merge commit message to include links ... ')
        #msg  = 'Finished {0} {1}\n\n'.format(f_prefix, name)
        #msg += 'PT-Story-URL: {0}\n'.format(story.get_url())
        #msg += 'RB-Review-Request-URL: {0}\n'.format(review.get_url())
        #git.commit('--amend', '-m', msg)
        #if not args.no_push:
        #    git.push(gitflow.origin_name(), upstream)
        #print 'OK'

    #- checkout
    @classmethod
    def register_checkout(cls, parent):
        p = parent.add_parser('checkout',
                help='Check out (switch to) the given feature branch.')
        p.set_defaults(func=cls.run_checkout)
        p.add_argument('nameprefix', action=NotEmpty)

    @staticmethod
    def run_checkout(args):
        gitflow = GitFlow()
        # NB: Does not default to the current branch as `nameprefix` is required
        branch = gitflow.checkout('feature', args.nameprefix)
        print 'Checking out feature {0}.'.format(branch.name)

    #- diff
    @classmethod
    def register_diff(cls, parent):
        p = parent.add_parser('diff',
                help='Show a diff of changes since this feature branched off.')
        p.set_defaults(func=cls.run_diff)
        p.add_argument('nameprefix', nargs='?')

    @staticmethod
    def run_diff(args):
        gitflow = GitFlow()
        name = gitflow.nameprefix_or_current('feature', args.nameprefix)
        gitflow.start_transaction('diff for feature branch %s' % name)
        gitflow.diff('feature', name)

    #- rebase
    @classmethod
    def register_rebase(cls, parent):
        p = parent.add_parser('rebase',
                help='Rebase a feature branch on top of develop.')
        p.set_defaults(func=cls.run_rebase)
        p.add_argument('-i', '--interactive', action='store_true',
                help='Start an interactive rebase.')
        p.add_argument('nameprefix', nargs='?')

    @staticmethod
    def run_rebase(args):
        gitflow = GitFlow()
        name = gitflow.nameprefix_or_current('feature', args.nameprefix)
        gitflow.start_transaction('rebasing feature branch %s' % name)
        gitflow.rebase('feature', name, args.interactive)

    #- publish
    @classmethod
    def register_publish(cls, parent):
        p = parent.add_parser('publish',
                help='Publish this feature branch to origin.')
        p.set_defaults(func=cls.run_publish)
        p.add_argument('nameprefix', nargs='?')

    @staticmethod
    def run_publish(args):
        gitflow = GitFlow()
        name = gitflow.nameprefix_or_current('feature', args.nameprefix)
        gitflow.start_transaction('publishing feature branch %s' % name)
        branch = gitflow.publish('feature', name)
        print
        print "Summary of actions:"
        print "- A new remote branch '%s' was created" % branch
        print "- The local branch '%s' was configured to track the remote branch" % branch
        print "- You are now on branch '%s'" % branch
        print

    #- pull
    @classmethod
    def register_pull(cls, parent):
        p = parent.add_parser('pull',
                help='Pull a feature branch from a remote peer.')
        p.set_defaults(func=cls.run_pull)
        p.add_argument('remote', action=NotEmpty,
                       help="Remote repository to pull from.")
        p.add_argument('name', nargs='?',
                help='Name of the feature branch to pull. '
                'Defaults to the current branch, if it is a feature branch.')
        # :todo: implement --prefix
        #p.add-argument('-p', '--prefix',
        #               help='Alternative remote feature branch name prefix.')

    @staticmethod
    def run_pull(args):
        gitflow = GitFlow()
        name = gitflow.name_or_current('feature', args.name, must_exist=False)
        gitflow.start_transaction('pulling remote feature branch %s '
                                  'into local banch %s' % (args.remote, name))
        gitflow.pull('feature', args.remote, name)

    #- track
    @classmethod
    def register_track(cls, parent):
        p = parent.add_parser('track',
                help='Track a feature branch from origin.')
        p.set_defaults(func=cls.run_track)
        p.add_argument('name', action=NotEmpty)

    @staticmethod
    def run_track(args):
        gitflow = GitFlow()
        # NB: `args.name` is required since the branch must not yet exist
        gitflow.start_transaction('tracking remote feature branch %s'
                                  % args.name)
        branch = gitflow.track('feature', args.name)
        print
        print "Summary of actions:"
        print "- A new remote tracking branch '%s' was created" % branch
        print "- You are now on branch '%s'" % branch
        print


class ReleaseCommand(GitFlowCommand):
    @classmethod
    def register_parser(cls, parent):
        p = parent.add_parser('release', help='Manage your release branches.')
        p.add_argument('-v', '--verbose', action='store_true',
           help='Be verbose (more output).')
        sub = p.add_subparsers(title='Actions')
        cls.register_list(sub)
        cls.register_list_stories(sub)
        cls.register_start(sub)
        cls.register_finish(sub)
        cls.register_deploy(sub)
        cls.register_deploy_client(sub)
        cls.register_deploy_production(sub)
        cls.register_track(sub)

    #- list
    @classmethod
    def register_list(cls, parent):
        p = parent.add_parser('list',
                              help='Lists all existing release branches '
                              'in the local repository.')
        p.set_defaults(func=cls.run_list)
        p.add_argument('-v', '--verbose', action='store_true',
                help='Be verbose (more output).')

    @staticmethod
    def run_list(args):
        gitflow = GitFlow()
        gitflow.start_transaction()
        gitflow.list('release', 'version', use_tagname=True,
                     verbose=args.verbose)

    @classmethod
    def register_list_stories(cls, parent):
        p = parent.add_parser('list_stories',
                              help='Lists all stories that are going to be'
                              'released in the release of your choice.')
        p.set_defaults(func=cls.run_list_stories)
        p.add_argument('--version')

    @staticmethod
    def run_list_stories(args):
        print
        if args.version is None:
            pivotal.Release.dump_all_releases()
        else:
            release = pivotal.Release(args.version)
            release.dump_stories()

    #- start
    @classmethod
    def register_start(cls, parent):
        p = parent.add_parser('start', help='Start a new release branch.')
        p.set_defaults(func=cls.run_start)
        p.add_argument('-F', '--no-fetch', action='store_true',
                help='Do not fetch from origin before performing local operation.')
        p.add_argument('-D', '--no-deploy', action='store_true',
                help='Do not deploy to the QA environment upon release start.')
        p.add_argument('version', action=NotEmpty)

    @staticmethod
    def run_start(args):
        gitflow = GitFlow()
        base = gitflow.develop_name()

        #+ Pivotal Tracker modifications.
        release = pivotal.Release(args.version)
        any_assigned = False
        print
        print 'Stories already assigned to this release:'
        for story in release:
            sys.stdout.write('    ')
            story.dump()
            any_assigned = True
        if not any_assigned:
            print '    None'
        print
        any_candidate = False
        any_pointme = False
        print 'Stories to be newly assigned to this release:'
        for story in release.iter_candidates():
            if story.is_labeled('point me'):
                sys.stdout.write('PM  ')
                any_pointme = True
            else:
                sys.stdout.write('    ')
            story.dump()
            any_candidate = True
        if not any_candidate:
            print '    None'
        print

        if not any_candidate:
            raise SystemExit('No new stories to be added to the release,' \
                    'aborting...')

        if any_pointme:
            raise PointMeError("Some stories are labeled with the 'point me' label")

        if not release.prompt_for_confirmation():
            raise SystemExit('Aborting...')


        #+ Git modifications.
        sys.stdout.write('Creating release branch (base being %s) ... ' \
                         % base)
        try:
            branch = gitflow.create('release', args.version, base,
                                    fetch=(not args.no_fetch))
        except BranchExistsError:
            sys.stdout.write('branch already exists ... ')
        except (NotInitialized, BranchTypeExistsError, BaseNotOnBranch):
            # printed in main()
            raise
        except Exception, e:
            die("could not create release branch %r" % args.version, e)
        print 'OK'

        release.start()
        gitflow.checkout('release', release.get_version())

        #+ Deploy to the QA environment.
        if not args.no_deploy:
            # args.version is already set, set args.environ as well.
            args.environ = 'qa'
<<<<<<< HEAD
            ReleaseCommand.run_deploy(args)
=======
            args.no_fetch = True
            DeployCommand.run_release(args)
>>>>>>> 2b0525ce

        print
        print "Follow-up actions:"
        print "- Bump the version number now!"
        print "- Start committing last-minute fixes in preparing your release"
        print "- When done, run:"
        print
        print "     git flow release finish", args.version
        print

    #- finish
    @classmethod
    def register_finish(cls, parent):
        p = parent.add_parser('finish', help='Finish a release branch.')
        p.set_defaults(func=cls.run_finish)
        # fetch by default
        p.add_argument('-F', '--no-fetch', action='store_true',
                help='Do not fetch from origin before performing local operation.')
        p.add_argument('-D', '--no-deploy', action='store_true',
                help='Do not deploy to the production environment upon release finish.')
        # push by default
        p.add_argument('-P', '--no-push', action='store_true',
                       #:todo: get "origin" from config
                       help="Push to origin after performing finish.")
        p.add_argument('-k', '--keep', action='store_true',
                help='Keep branch after performing finish.')
        p.add_argument('-R', '--ignore-missing-reviews', action='store_true',
                       help='Just print a warning if there is no review for '
                            'a feature branch that is assigned to this release,'
                            ' do not fail.')
        p.add_argument('version', nargs='?')

        g = p.add_argument_group('tagging options')
        g.add_argument('-n', '--notag', action='store_true',
                       help="Don't tag this release.")
        g.add_argument('-m', '--message',
                       help="Use the given tag message.")
        g.add_argument('-s', '--sign', action='store_true',
                help="Sign the release tag cryptographically.")
        g.add_argument('-u', '--signingkey',
                help="Use the given GPG-key for the digital signature "
                     "instead of the default git uses (implies -s).")

    @staticmethod
    def run_finish(args):
        gitflow = GitFlow()
        git     = gitflow.git
        origin  = gitflow.origin()
        version = gitflow.name_or_current('release', args.version)

        #+++ Check if all stories were accepted by the client
        pt_release = pivotal.Release(args.version)
        print('Checking Pivotal Tracker stories ... ')
        pt_release.try_release()
        print('OK')

        #+++ Check all relevant review requests in Review Board, to be sure
        rb_release = review.Release(pt_release)
        print('Checking if all relevant stories have been reviewed ... ')
        rb_release.try_submit(args.ignore_missing_reviews)
        print('OK')

        #+++ Merge release branch into develop and master
        sys.stdout.write('Finishing release branch %s ... ' % version)
        tagging_info = None
        if not args.notag:
            tagging_info = dict(
                sign=args.sign or args.signingkey,
                signingkey=args.signingkey,
                message=args.message)
        gitflow.finish('release', version,
                                 fetch=(not args.no_fetch), rebase=False,
                                 keep=args.keep, force_delete=False,
                                 tagging_info=tagging_info, push=(not args.no_push))
        print('OK')

        #+++ Submit all relevant review requests
        # This is happening only after the branches are successfully merged so
        # that we don't end up in an inconsistent state.
        sys.stdout.write('Submitting all relevant review requests found ... ')
        rb_release.submit()
        print('OK')

        #+++ Collect local and remote branches to be deleted
        sys.stdout.write('Collecting branches to be deleted ... ')
        local_branches  = list()
        remote_branches = list()

        #+ Collect features to be deleted.
        origin_prefix = str(origin) + '/'
        feature_prefix = gitflow.get_prefix('feature')
        # refs = [<type>/<id>/...]
        refs = [str(ref)[len(origin_prefix):] for ref in origin.refs]
        for story in pt_release:
            # prefix = <feature-prefix>/<id>
            prefix = feature_prefix + str(story.get_id())
            try:
                name = gitflow.nameprefix_or_current('feature', prefix)
                local_branches.append(feature_prefix + name)
            except NoSuchBranchError:
                pass
            for ref in refs:
                # if <feature-prefix>/... startswith <feature-prefix>/<id>
                if ref.startswith(prefix):
                    remote_branches.append(ref)
        #+ Collect releases to be deleted.
        release_branch = gitflow.get_prefix('release') + version
        try:
            gitflow.nameprefix_or_current('release', version)
            local_branches.append(release_branch)
        except NoSuchBranchError:
            pass
        if release_branch in refs:
            remote_branches.append(release_branch)
        print 'OK'

        #+++ Delete local and remote branches that are a part of this release
        sys.stdout.write('Checking out %s ... ' % gitflow.develop_name())
        git.checkout(gitflow.develop_name())
        print 'OK'
        #+ Delete local branches.
        print 'Deleting local branches ...'
        for branch in local_branches:
            git.branch('-D', branch)
            print '    ' + branch
        print '    OK'
        #+ Delete remote branches.
        print 'Deleting remote branches ...'
        for branch in remote_branches:
            print '    ' + branch
        refspecs = [(':' + b) for b in remote_branches]
        git.push(str(origin), *refspecs)
        print '    OK'

        #+++ Trigger the deploy job
        if not args.no_deploy:
            args.environ = 'production'
            ReleaseCommand.run_deploy(args)

    #- track
    @classmethod
    def register_track(cls, parent):
        p = parent.add_parser('track',
                help='Track a release branch from origin.')
        p.set_defaults(func=cls.run_track)
        p.add_argument('version', action=NotEmpty)


    #- deploy_client
    @classmethod
    def register_deploy_client(cls, parent):
        p = parent.add_parser('deploy_client',
                help='Deploy a release branch to client staging.')
        p.set_defaults(func=cls.run_deploy_client)
        p.add_argument('-F', '--no-fetch', action='store_true',
                help='Do not fetch from origin before performing local operation.')
        p.add_argument('-R', '--ignore-missing-reviews', action='store_true',
                       help='Just print a warning if there is no review for '
                            'a feature branch that is assigned to this release,'
                            ' do not fail.')
        p.add_argument('version', action=NotEmpty, help='Release to deploy.')

    @staticmethod
    def run_deploy_client(args):
        assert args.version

        #+++ Check QA
        pt_release = pivotal.Release(args.version)
        print('Checking Pivotal Tracker stories ... ')
        pt_release.try_deliver()
        print('OK')

        #+++ Check all relevant review requests in Review Board
        rb_release = review.Release(pt_release)
        print('Checking if all relevant stories have been reviewed ... ')
        rb_release.try_submit(args.ignore_missing_reviews)
        print('OK')

        args.environ = 'client'
        ReleaseCommand.run_deploy(args)

    #- deploy_production
    @classmethod
    def register_deploy_production(cls, parent):
        p = parent.add_parser('deploy_production',
                help='Deploy the master branch into production.')
        p.set_defaults(func=cls.run_deploy_client)
        p.add_argument('-F', '--no-fetch', action='store_true',
                help='Do not fetch from origin before performing local operation.')

    @staticmethod
    def run_deploy_production(args):
        args.environ = 'production'
        ReleaseCommand.run_deploy(args)

    @staticmethod
    def run_track(args):
        gitflow = GitFlow()
        # NB: `args.version` is required since the branch must not yet exist
        gitflow.start_transaction('tracking remote release branch %s'
                                  % args.version)
        branch = gitflow.track('release', args.version)
        print
        print "Summary of actions:"
        print "- A new remote tracking branch '%s' was created" % branch
        print "- You are now on branch '%s'" % branch
        print


class HotfixCommand(GitFlowCommand):
    @classmethod
    def register_parser(cls, parent):
        p = parent.add_parser('hotfix', help='Manage your hotfix branches.')
        p.add_argument('-v', '--verbose', action='store_true',
           help='Be verbose (more output).')
        sub = p.add_subparsers(title='Actions')
        cls.register_list(sub)
        cls.register_start(sub)
        cls.register_finish(sub)
        cls.register_publish(sub)

    #- list
    @classmethod
    def register_list(cls, parent):
        p = parent.add_parser('list',
                              help='Lists all existing hotfix branches '
                              'in the local repository.')
        p.set_defaults(func=cls.run_list)
        p.add_argument('-v', '--verbose', action='store_true',
                help='Be verbose (more output).')

    @staticmethod
    def run_list(args):
        gitflow = GitFlow()
        gitflow.start_transaction()
        gitflow.list('hotfix', 'version', use_tagname=True,
                     verbose=args.verbose)

    #- start
    @classmethod
    def register_start(cls, parent):
        p = parent.add_parser('start', help='Start a new hotfix branch.')
        p.set_defaults(func=cls.run_start)
        p.add_argument('-F', '--fetch', action='store_true',
                       #:todo: get "origin" from config
                help='Fetch from origin before performing local operation.')
        p.add_argument('version', action=NotEmpty)
        p.add_argument('base', nargs='?')

    @staticmethod
    def run_start(args):
        gitflow = GitFlow()
        # NB: `args.version` is required since the branch must not yet exist
        # :fixme: get default value for `base`
        gitflow.start_transaction('create hotfix branch %s (from %s)' % \
                (args.version, args.base))
        try:
            branch = gitflow.create('hotfix', args.version, args.base,
                                    fetch=args.fetch)
        except (NotInitialized, BranchTypeExistsError, BaseNotOnBranch):
            # printed in main()
            raise
        except Exception, e:
            die("Could not create hotfix branch %r" % args.version, e)
        print
        print "Summary of actions:"
        print "- A new branch", branch, "was created, based on", args.base
        print "- You are now on branch", branch
        print ""
        print "Follow-up actions:"
        print "- Bump the version number now!"
        print "- Start committing your hot fixes"
        print "- When done, run:"
        print
        print "     git flow hotfix finish", args.version

    #- finish
    @classmethod
    def register_finish(cls, parent):
        p = parent.add_parser('finish', help='Finish a hotfix branch.')
        p.set_defaults(func=cls.run_finish)
        p.add_argument('-F', '--fetch', action='store_true',
                help='Fetch from origin before performing local operation.')
        p.add_argument('-p', '--push', action='store_true',
                       #:todo: get "origin" from config
                       help="Push to origin after performing finish.")
        p.add_argument('-k', '--keep', action='store_true',
                help='Keep branch after performing finish.')
        p.add_argument('version', nargs='?')

        g = p.add_argument_group('tagging options')
        g.add_argument('-n', '--notag', action='store_true',
                       help="Don't tag this hotfix.")
        g.add_argument('-m', '--message',
                       help="Use the given tag message.")
        g.add_argument('-s', '--sign', action='store_true',
                help="Sign the hotfix tag cryptographically.")
        g.add_argument('-u', '--signingkey',
                help="Use this given GPG-key for the digital signature "
                     "instead of the default git uses (implies -s).")

    @staticmethod
    def run_finish(args):
        gitflow = GitFlow()
        version = gitflow.name_or_current('hotfix', args.version)
        gitflow.start_transaction('finishing hotfix branch %s' % version)
        tagging_info = None
        if not args.notag:
            tagging_info = dict(
                sign=args.sign or args.signingkey,
                signingkey=args.signingkey,
                message=args.message)
        release = gitflow.finish('hotfix', version,
                                 fetch=args.fetch, rebase=False,
                                 keep=args.keep, force_delete=False,
                                 tagging_info=tagging_info)

    #- publish
    @classmethod
    def register_publish(cls, parent):
        p = parent.add_parser('publish',
                help='Publish this hotfix branch to origin.')
        p.set_defaults(func=cls.run_publish)
        p.add_argument('version', nargs='?')

    @staticmethod
    def run_publish(args):
        gitflow = GitFlow()
        version = gitflow.name_or_current('hotfix', args.version)
        gitflow.start_transaction('publishing hotfix branch %s' % version)
        branch = gitflow.publish('hotfix', version)
        print
        print "Summary of actions:"
        print "- A new remote branch '%s' was created" % branch
        print "- The local branch '%s' was configured to track the remote branch" % branch
        print "- You are now on branch '%s'" % branch
        print


class SupportCommand(GitFlowCommand):
    @classmethod
    def register_parser(cls, parent):
        p = parent.add_parser('support', help='Manage your support branches.')
        p.add_argument('-v', '--verbose', action='store_true',
           help='Be verbose (more output).')
        sub = p.add_subparsers(title='Actions')
        cls.register_list(sub)
        cls.register_start(sub)

    #- list
    @classmethod
    def register_list(cls, parent):
        p = parent.add_parser('list',
                              help='Lists all existing support branches '
                              'in the local repository.')
        p.set_defaults(func=cls.run_list)
        p.add_argument('-v', '--verbose', action='store_true',
                help='Be verbose (more output).')

    @staticmethod
    def run_list(args):
        gitflow = GitFlow()
        gitflow.start_transaction()
        gitflow.list('support', 'version', use_tagname=True,
                     verbose=args.verbose)

    #- start
    @classmethod
    def register_start(cls, parent):
        p = parent.add_parser('start', help='Start a new support branch.')
        p.set_defaults(func=cls.run_start)
        p.add_argument('-F', '--fetch', action='store_true',
                help='Fetch from origin before performing local operation.')
        p.add_argument('name', action=NotEmpty)
        p.add_argument('base', nargs='?')

    @staticmethod
    def run_start(args):
        gitflow = GitFlow()
        # NB: `args.name` is required since the branch must not yet exist
        # :fixme: get default value for `base`
        gitflow.start_transaction('create support branch %s (from %s)' %
                (args.name, args.base))
        try:
            branch = gitflow.create('support', args.name, args.base,
                                    fetch=args.fetch)
        except (NotInitialized, BranchTypeExistsError, BaseNotOnBranch):
            # printed in main()
            raise
        except Exception, e:
            die("Could not create support branch %r" % args.name, e)
        print
        print "Summary of actions:"
        print "- A new branch", branch, "was created, based on", args.base
        print "- You are now on branch", branch
        print ""


class DeployCommand(GitFlowCommand):
    @classmethod
    def register_parser(cls, parent):
        p = parent.add_parser('deploy', help='Deploy a Git branch.')
        p.add_argument('-v', '--verbose', action='store_true',
           help='Be verbose (more output).')
        sub = p.add_subparsers(title='Actions')
        cls.register_develop(sub)
        cls.register_release(sub)
        cls.register_master(sub)

    #- develop
    @classmethod
    def register_develop(cls, parent):
        p = parent.add_parser('develop', help='Deploy the develop branch.')
        p.set_defaults(func=cls.run_develop)
        p.add_argument('-F', '--no-fetch', action='store_true',
                help='Do not fetch from origin before performing local operation.')

    @staticmethod
    def run_develop(args):
        args.branch = GitFlow().develop_name()
        DeployCommand._run_deploy(args)

    #- release
    @classmethod
    def register_release(cls, parent):
        p = parent.add_parser('release', help='Deploy a release branch.')
        p.set_defaults(func=cls.run_release)
        p.add_argument('-F', '--no-fetch', action='store_true',
                help='Do not fetch from origin before performing local operation.')
        p.add_argument('version', action=NotEmpty, metavar='VERSION',
                help="Release to be deployed.")
        p.add_argument('environ', action=NotEmpty, metavar='ENVIRON',
                help="Environment to deploy into. " \
                     "Must be one of 'qa' or 'client'.")

    @staticmethod
    def run_release(args):
        assert args.version
        assert args.environ
        pivotal.check_version_format(args.version)

        args.branch = GitFlow().managers['release'].full_name(args.version)

        if args.environ not in ('qa', 'client'):
            raise jenkins.DeploymentRequestError(args.branch, args.environ)

        DeployCommand._run_deploy(args)

    #- master
    @classmethod
    def register_master(cls, parent):
        p = parent.add_parser('master', help='Deploy the master branch.')
        p.set_defaults(func=cls.run_master)
        p.add_argument('-F', '--no-fetch', action='store_true',
                help='Do not fetch from origin before performing local operation.')

    @classmethod
    def run_master(args):
        args.branch = GitFlow().master_name()
        args.environ = 'production'
        DeployCommand._run_deploy(args)

    #- deploy helper method
    @staticmethod
    def _run_deploy(args):
        assert args.branch
        assert args.environ
        gitflow = GitFlow()

        # Fetch remote refs.
        if not args.no_fetch:
            sys.stderr.write('Fetching origin ... ')
            gitflow.origin().fetch()
            print('OK')

        # Make sure that the branch being deployed exists in origin.
        sys.stderr.write("Checking if origin branch '{0}' exists ... " \
                         .format(args.branch))
        branch = gitflow.require_origin_branch(args.branch)
        print('OK')

        # Trigger the job.
        jenkins = Jenkins.from_prompt()
        print('Triggering the deployment job ... job {0} ... ' \
                .format(jenkins.get_deploy_job_name()))
        cause = 'Trigger by ' + gitflow.get('user.name') + \
            ' using the GitFlow plugin'
        url = jenkins.get_url_for_next_invocation()
        invocation = jenkins.trigger_deploy_job(args.branch, args.environ, cause)
        print('The job has been enqueued. You can visit\n\n\t{0}\n\n' \
                'to see the progress.'.format(url))


def main():
    parser = argparse.ArgumentParser(prog='git flow')
    placeholder = parser.add_subparsers(title='Subcommands')
    for cls in itersubclasses(GitFlowCommand):
        cls.register_parser(placeholder)
    args = parser.parse_args()
    try:
        args.func(args)
    except KeyboardInterrupt:
        raise SystemExit('Aborted by user request.')


if __name__ == '__main__':
    try:
        main()
    except (GitflowError, GitCommandError), e:
        raise SystemExit('Error: %s' %e)<|MERGE_RESOLUTION|>--- conflicted
+++ resolved
@@ -575,12 +575,8 @@
         if not args.no_deploy:
             # args.version is already set, set args.environ as well.
             args.environ = 'qa'
-<<<<<<< HEAD
-            ReleaseCommand.run_deploy(args)
-=======
             args.no_fetch = True
             DeployCommand.run_release(args)
->>>>>>> 2b0525ce
 
         print
         print "Follow-up actions:"
